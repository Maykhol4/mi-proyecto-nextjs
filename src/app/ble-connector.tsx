--- conflicted
+++ resolved
@@ -46,11 +46,7 @@
   requestPermissions?(): Promise<void>;
   isEnabled?(): Promise<{ value: boolean }>;
   isGattServerDisconnected?(): boolean;
-<<<<<<< HEAD
-  getConnectedDevices?(services: string[]): Promise<BleDevice[]>;
-=======
   getConnectedDevices?(services: string[]): Promise<{devices: BleDevice[]}>;
->>>>>>> 087550bf
 }
 
 export interface SensorData {
@@ -90,17 +86,12 @@
 const NATIVE_CONNECTION_MONITOR_INTERVAL_MS = 3000; // Check connection every 3 seconds
 const CHUNK_SIZE = 20; // Tamaño del chunk en bytes
 const CHUNK_DELAY_MS = 100; // Retraso entre chunks
-const NATIVE_CONNECTION_MONITOR_INTERVAL_MS = 3000;
 
 export interface BleConnectorRef {
     handleDisconnect: () => Promise<void>;
     sendWifiConfig: (ssid: string, psk: string) => Promise<void>;
-<<<<<<< HEAD
-    sendControlCommand: (command: 'set_mode', mode?: 'hybrid' | 'ble_only' | 'mqtt_only') => Promise<void>;
-=======
     sendControlCommand: (command: 'wifi_disconnect' | 'restart') => Promise<void>;
     sendModeCommand: (mode: 'hybrid' | 'ble_only') => Promise<void>;
->>>>>>> 087550bf
 }
 
 interface BleConnectorProps {
@@ -126,11 +117,7 @@
   const receivedDataBuffer = useRef('');
   const scanTimeoutRef = useRef<NodeJS.Timeout | null>(null);
   const connectionTimeoutRef = useRef<NodeJS.Timeout | null>(null);
-<<<<<<< HEAD
-  const connectionMonitorIntervalRef = useRef<NodeJS.Timeout | null>(null);
-=======
   const connectionMonitorRef = useRef<NodeJS.Timeout | null>(null);
->>>>>>> 087550bf
   const isMountedRef = useRef(true);
   const isNativePlatform = useRef(false);
 
@@ -141,11 +128,7 @@
       isMountedRef.current = false;
       if (scanTimeoutRef.current) clearTimeout(scanTimeoutRef.current);
       if (connectionTimeoutRef.current) clearTimeout(connectionTimeoutRef.current);
-<<<<<<< HEAD
-      if (connectionMonitorIntervalRef.current) clearInterval(connectionMonitorIntervalRef.current);
-=======
       if (connectionMonitorRef.current) clearInterval(connectionMonitorRef.current);
->>>>>>> 087550bf
       if (connectedDeviceRef.current && bleClientRef.current) {
         bleClientRef.current.disconnect(connectedDeviceRef.current.deviceId).catch(console.error);
       }
@@ -239,17 +222,6 @@
   }, [toast]);
 
   const onDisconnected = useCallback(() => {
-<<<<<<< HEAD
-    if (!isMountedRef.current) return;
-    
-    // Clear connection monitoring interval
-    if (connectionMonitorIntervalRef.current) {
-      clearInterval(connectionMonitorIntervalRef.current);
-      connectionMonitorIntervalRef.current = null;
-    }
-    
-    // Clear connection timeout
-=======
     if (!isMountedRef.current || !connectedDeviceRef.current) return;
     
     console.log("Device disconnected. Cleaning up state.");
@@ -263,7 +235,6 @@
     setIsConnected(false);
     setIsConnecting(false);
     setInitialSensorData();
->>>>>>> 087550bf
     if (connectionTimeoutRef.current) {
       clearTimeout(connectionTimeoutRef.current);
       connectionTimeoutRef.current = null;
@@ -309,12 +280,7 @@
               const jsonData = JSON.parse(message);
               console.log('📦 Mensaje recibido:', jsonData);
               
-<<<<<<< HEAD
-              // 1. Verificar si es una respuesta a comando y mostrar toast
-              if (jsonData.type && ['wifi_config_response', 'wifi_disconnect_response', 'restart_response', 'set_mode_response'].includes(jsonData.type)) {
-=======
               if (jsonData.type && ['wifi_config_response', 'wifi_disconnect_response', 'mode_change_response'].includes(jsonData.type)) {
->>>>>>> 087550bf
                   toast({
                       title: 'Respuesta del Dispositivo',
                       description: jsonData.message || 'Comando procesado.',
@@ -375,30 +341,6 @@
     onDisconnected();
   }, [onDisconnected]);
 
-<<<<<<< HEAD
-  const startConnectionMonitor = (deviceId: string) => {
-    if (connectionMonitorIntervalRef.current) {
-      clearInterval(connectionMonitorIntervalRef.current);
-    }
-    
-    connectionMonitorIntervalRef.current = setInterval(async () => {
-      if (!bleClientRef.current?.getConnectedDevices || !isMountedRef.current) return;
-      
-      try {
-        const connectedDevices = await bleClientRef.current.getConnectedDevices([UART_SERVICE_UUID]);
-        const isStillConnected = connectedDevices.some(d => d.deviceId === deviceId);
-
-        if (!isStillConnected) {
-          console.warn(`Monitor: Dispositivo ${deviceId} no encontrado. Disparando desconexión.`);
-          onDisconnected();
-        }
-      } catch (error) {
-        console.error("Error en el monitor de conexión:", error);
-        onDisconnected();
-      }
-    }, NATIVE_CONNECTION_MONITOR_INTERVAL_MS);
-  };
-=======
   const startConnectionMonitor = useCallback(() => {
     if (!isNativePlatform.current || connectionMonitorRef.current) return;
 
@@ -423,7 +365,6 @@
       }
     }, NATIVE_CONNECTION_MONITOR_INTERVAL_MS);
   }, [onDisconnected]);
->>>>>>> 087550bf
 
   const connectToDevice = async (device: BleDevice) => {
     if (!bleClientRef.current || !isMountedRef.current) return;
@@ -482,10 +423,6 @@
           title: '¡Conectado!', 
           description: `Conectado exitosamente a ${device.name || device.deviceId}.` 
         });
-
-        if (isNativePlatform.current) {
-          startConnectionMonitor(device.deviceId);
-        }
       }
     } catch (error) {
       console.error('Error en conexión:', error);
@@ -665,21 +602,15 @@
     toast({ title: 'Comando Enviado', description: 'Configuración WiFi enviada al dispositivo.' });
   };
   
-  const sendControlCommand = async (commandType: 'set_mode', mode?: 'hybrid' | 'ble_only' | 'mqtt_only') => {
+  const sendControlCommand = async (commandType: 'wifi_disconnect' | 'restart') => {
     let command: object = { type: commandType };
-    if (commandType === 'set_mode' && mode) {
-        command = { ...command, mode: mode };
-    }
     await sendCommand(command);
     toast({ title: 'Comando Enviado', description: `Comando '${commandType}' enviado al dispositivo.` });
   }
 
-<<<<<<< HEAD
-=======
   const sendModeCommand = async (mode: 'hybrid' | 'ble_only') => {
     await sendCommand({ type: 'set_mode', mode: mode });
   }
->>>>>>> 087550bf
 
   React.useImperativeHandle(ref, () => ({
       handleDisconnect,
