
'use client';

import React, { useState, type FC, useRef } from 'react';
import { Button } from '@/components/ui/button';
import { Card, CardContent, CardHeader, CardTitle, CardDescription } from '@/components/ui/card';
import { Badge } from '@/components/ui/badge';
import {
  Droplets,
  Thermometer,
  TestTube,
  Activity,
  Settings,
  AlertTriangle,
  CheckCircle,
  XCircle,
  Bluetooth,
  TrendingUp,
  BluetoothConnected,
  Minus,
  IterationCw,
  Wifi,
  Save,
  BluetoothOff,
  MoreVertical,
  ChevronDown,
  Cloud,
<<<<<<< HEAD
  Layers,
  Radio,
  CloudOff,
=======
  RadioTower,
  Smartphone,
>>>>>>> 087550bf
} from 'lucide-react';
import type { SensorData, BleConnectorRef } from './ble-connector';
import { initialSensorData, BleConnector } from './ble-connector';
import { Dialog, DialogContent, DialogHeader, DialogTitle, DialogFooter, DialogDescription } from '@/components/ui/dialog';
import { Input } from '@/components/ui/input';
import { Label } from '@/components/ui/label';
import {
  DropdownMenu,
  DropdownMenuContent,
  DropdownMenuItem,
  DropdownMenuTrigger,
  DropdownMenuSeparator,
  DropdownMenuLabel,
} from "@/components/ui/dropdown-menu";
import { useIsMobile } from '@/hooks/use-mobile';
import { useToast } from '@/hooks/use-toast';
import { useMqtt } from '@/hooks/use-mqtt';


// --- Reusable Components ---
const SensorCard: FC<{
  icon: React.ReactNode;
  title: string;
  value: number | null | undefined;
  unit: string;
  description?: string;
  status: 'normal' | 'warning' | 'critical' | 'error';
}> = ({ icon, title, value, unit, description, status }) => {
  const getStatusColor = () => {
    switch (status) {
      case 'critical': return 'border-destructive bg-destructive/10';
      case 'warning': return 'border-yellow-500 bg-yellow-500/10';
      case 'normal': return 'border-green-500 bg-green-500/10';
      default: return 'border-border bg-card';
    }
  };

  const getStatusIcon = () => {
    switch (status) {
      case 'critical': return <XCircle className="w-5 h-5 text-destructive" />;
      case 'warning': return <AlertTriangle className="w-5 h-5 text-yellow-500" />;
      case 'normal': return <CheckCircle className="w-5 h-5 text-green-500" />;
      default: return <XCircle className="w-5 h-5 text-muted-foreground" />;
    }
  };
  
  const hasValue = typeof value === 'number';

  return (
    <Card className={`border-2 ${getStatusColor()} transition-all duration-300 hover:shadow-lg`}>
      <CardHeader className="pb-3">
        <CardTitle className="flex items-center justify-between text-lg">
          <div className="flex items-center space-x-2">{icon}<span>{title}</span></div>
          {getStatusIcon()}
        </CardTitle>
      </CardHeader>
      <CardContent>
        <div className="text-3xl font-bold text-foreground mb-2">
          {hasValue ? value.toFixed(2) : <Minus className="inline-block h-8 w-8" />}
          <span className="text-xl ml-2 text-muted-foreground">{unit}</span>
        </div>
        {description && <p className="text-sm text-muted-foreground">{description}</p>}
      </CardContent>
    </Card>
  );
};


const MqttConfigModal: FC<{
  isOpen: boolean;
  onClose: () => void;
  onConnect: () => void;
}> = ({ isOpen, onClose, onConnect }) => {
  return (
    <Dialog open={isOpen} onOpenChange={onClose}>
      <DialogContent className="max-w-md">
        <DialogHeader>
          <DialogTitle className="flex items-center space-x-2">
            <Cloud className="w-5 h-5" />
            <span>Conexión al Servidor MQTT</span>
          </DialogTitle>
          <DialogDescription>
            La aplicación se conectará al topic MQTT preconfigurado para recibir los datos de tu dispositivo.
          </DialogDescription>
        </DialogHeader>
        <div className="space-y-4 py-2 text-sm text-muted-foreground">
            <p>Se utilizará la siguiente configuración:</p>
            <ul className="list-disc pl-5 space-y-1 bg-muted p-3 rounded-md">
                <li><span className="font-semibold">Broker:</span> wss://broker.hivemq.com:8884/mqtt</li>
                <li><span className="font-semibold">Topic:</span> aquadata/sensor-data</li>
            </ul>
            <p>Asegúrate de que tu dispositivo ESP32 esté publicando los datos en este topic.</p>
        </div>
        <DialogFooter>
          <Button variant="outline" onClick={onClose}>
            Cancelar
          </Button>
          <Button onClick={onConnect}>
            <Cloud className="mr-2 h-4 w-4" />
            Confirmar y Conectar
          </Button>
        </DialogFooter>
      </DialogContent>
    </Dialog>
  );
};


const WifiConfigModal: FC<{
    isOpen: boolean;
    onClose: () => void;
    onSave: (ssid: string, psk: string) => void;
}> = ({isOpen, onClose, onSave}) => {
    const [ssid, setSsid] = useState('');
    const [password, setPassword] = useState('');

    const handleSave = (e: React.MouseEvent<HTMLButtonElement>) => {
        e.preventDefault();
        e.stopPropagation();
        if (!ssid.trim()) {
            return;
        }
        onSave(ssid, password);
        onClose();
    }

    const handleClose = () => {
        setSsid('');
        setPassword('');
        onClose();
    }

    return (
        <Dialog open={isOpen} onOpenChange={handleClose}>
            <DialogContent className="max-w-md">
                <DialogHeader>
                    <DialogTitle className="flex items-center space-x-2">
                        <Wifi className="w-5 h-5" />
                        <span>Configurar WiFi del Dispositivo</span>
                    </DialogTitle>
                    <DialogDescription>
                        Introduce manualmente las credenciales de la red WiFi a la que se conectará el dispositivo ESP32.
                    </DialogDescription>
                </DialogHeader>
                
                <div className="space-y-4 py-2">
                    <div className="space-y-2">
                        <Label htmlFor="ssid">Nombre de Red (SSID)</Label>
                        <Input 
                            id="ssid" 
                            value={ssid} 
                            onChange={(e) => setSsid(e.target.value)} 
                            placeholder="Ej: MiRedWiFi" 
                        />
                    </div>
                    <div className="space-y-2">
                        <Label htmlFor="password">Contraseña</Label>
                        <Input 
                            id="password" 
                            type="password" 
                            value={password} 
                            onChange={(e) => setPassword(e.target.value)} 
                            placeholder="Introduce la contraseña" 
                        />
                    </div>
                </div>

                <DialogFooter>
                    <Button variant="outline" onClick={handleClose}>
                        Cancelar
                    </Button>
                    <Button type="button" onClick={handleSave} disabled={!ssid.trim()}>
                        <Save className="mr-2 h-4 w-4" />
                        Guardar y Enviar
                    </Button>
                </DialogFooter>
            </DialogContent>
        </Dialog>
    )
}


// --- Main UI Component ---
export default function HomeClient() {
  const [bleSensorData, setBleSensorData] = useState<SensorData>(initialSensorData);
  const [isBleConnected, setIsBleConnected] = useState(false);
  const [isWifiModalOpen, setIsWifiModalOpen] = useState(false);
  const [isMqttModalOpen, setIsMqttModalOpen] = useState(false);
  const [mode, setMode] = useState<'ble' | 'mqtt' | 'disconnected'>('disconnected');
  
  const { connectionStatus: mqttStatus, sensorData: mqttSensorData } = useMqtt(mode === 'mqtt');

  const bleConnectorRef = useRef<BleConnectorRef>(null);
  const isMobile = useIsMobile();
  const { toast } = useToast();
  
  const sensorData = mode === 'mqtt' ? (mqttSensorData || initialSensorData) : bleSensorData;

  const getSensorStatus = (
    value: number | null | undefined, criticalMin?: number, criticalMax?: number, warningMin?: number, warningMax?: number
  ): 'critical' | 'warning' | 'normal' | 'error' => {
    if (typeof value !== 'number') return 'error';
    if ((criticalMin !== undefined && value < criticalMin) || (criticalMax !== undefined && value > criticalMax)) return 'critical';
    if ((warningMin !== undefined && value < warningMin) || (warningMax !== undefined && value > warningMax)) return 'warning';
    return 'normal';
  };

  const phStatus = getSensorStatus(sensorData.ph, 6.0, 9.0, 6.5, 8.5);
  const doStatus = getSensorStatus(sensorData.do_conc, 4.0, undefined, 6.0, undefined);
  const tempStatus = getSensorStatus(sensorData.temp, 15, 30, 18, 28);
  const satStatus = getSensorStatus(sensorData.do_sat, 80, 120, 90, 110);
  
  const getStatusColor = (status?: string) => {
    if (typeof status !== 'string') return 'border-l-gray-400';
    if (status.includes('🟢')) return 'border-l-green-500';
    if (status.includes('🟡')) return 'border-l-yellow-500';
    if (status.includes('🔴')) return 'border-l-red-500';
    return 'border-l-gray-400';
  };

  const getWifiStatus = () => {
    if (mode === 'ble') {
      const status = sensorData?.wifi_status;
      if (status === 'connected') return { text: 'WiFi: Conectado', color: 'text-green-600' };
      if (status === 'connecting') return { text: 'WiFi: Conectando...', color: 'text-yellow-600' };
      return { text: 'WiFi: Desconectado', color: 'text-red-600' };
    }
    return null;
  };
  
  const getMqttStatusBadge = () => {
    switch (mqttStatus) {
        case 'Conectado':
            return 'bg-green-600 hover:bg-green-700';
        case 'Conectando':
            return 'bg-yellow-500 hover:bg-yellow-600';
        case 'Error':
        case 'Desconectado':
            return 'bg-red-600 hover:bg-red-700';
        default:
            return 'bg-gray-500 hover:bg-gray-600';
    }
  };

  const wifiStatus = getWifiStatus();

  const handleDisconnect = () => {
    if (mode === 'ble' && bleConnectorRef.current) {
      bleConnectorRef.current.handleDisconnect();
    }
    // Si estamos en modo MQTT, el hook useMqtt se encargará de la desconexión al cambiar el estado `enabled`
    setMode('disconnected');
    setBleSensorData(initialSensorData);
    setIsBleConnected(false);
  };
  
  const handleSaveWifi = (ssid: string, psk: string) => {
      bleConnectorRef.current?.sendWifiConfig(ssid, psk);
  }

  const handleControlCommand = (command: 'set_mode', mode?: 'hybrid' | 'ble_only' | 'mqtt_only') => {
    bleConnectorRef.current?.sendControlCommand(command, mode);
  }

<<<<<<< HEAD
=======
  const handleModeCommand = (mode: 'hybrid' | 'ble_only') => {
    bleConnectorRef.current?.sendModeCommand(mode);
    toast({
        title: 'Comando de Modo Enviado',
        description: `Solicitando cambiar a modo: ${mode}`
    });
  }
>>>>>>> 087550bf

  const handleMqttConnect = () => {
    setMode('mqtt');
    setIsMqttModalOpen(false);
  };

  const handleBleConnect = (connected: boolean) => {
    setIsBleConnected(connected);
    if(connected) {
      setMode('ble');
    }
  }

  return (
    <>
      <BleConnector
        ref={bleConnectorRef}
        setSensorData={setBleSensorData}
        setIsConnected={handleBleConnect}
        setInitialSensorData={() => setBleSensorData(initialSensorData)}
      />

      <WifiConfigModal 
        isOpen={isWifiModalOpen}
        onClose={() => setIsWifiModalOpen(false)}
        onSave={handleSaveWifi}
      />
      
      <MqttConfigModal
        isOpen={isMqttModalOpen}
        onClose={() => setIsMqttModalOpen(false)}
        onConnect={handleMqttConnect}
      />

      {mode === 'disconnected' ? (
        // --- Disconnected State UI ---
        <div className="min-h-screen bg-gradient-to-br from-blue-600 via-purple-600 to-blue-800 flex items-center justify-center p-4">
          <div className="absolute inset-0 opacity-30" style={{ backgroundImage: "url('data:image/svg+xml,%3Csvg width=\"60\" height=\"60\" viewBox=\"0 0 60 60\" xmlns=\"http://www.w3.org/2000/svg\"%3E%3Cg fill=\"none\" fill-rule=\"evenodd\"%3E%3Cg fill=\"%23ffffff\" fill-opacity=\"0.05\"%3E%3Cpath d=\"M36 34v-4h-2v4h-4v2h4v4h2v-4h4v-2h-4zm0-30V0h-2v4h-4v2h4v4h2V6h4V4h-4zM6 34v-4H4v4H0v2h4v4h2v-4h4v-2H6zM6 4V0H4v4H0v2h4v4h2V6h4V4H6z\"/%3E%3C/g%3E%3C/g%3E%3C/svg%3E')" }}></div>
          <Card className="w-full max-w-md mx-auto bg-white/95 backdrop-blur-sm shadow-2xl border-0">
            <CardHeader className="text-center pb-8">
              <div className="mx-auto mb-6 w-20 h-20 bg-gradient-to-br from-blue-500 to-cyan-400 rounded-full flex items-center justify-center shadow-lg"><Droplets className="w-10 h-10 text-white" /></div>
              <CardTitle className="text-3xl font-bold bg-gradient-to-r from-blue-600 to-cyan-600 bg-clip-text text-transparent">AQUADATA 2.0</CardTitle>
              <CardDescription className="text-muted-foreground mt-2 leading-relaxed">Sistema Avanzado de Monitoreo de Calidad del Agua</CardDescription>
            </CardHeader>
            <CardContent className="space-y-6">
                <div id="ble-actions-container" className="text-center space-y-4"></div>
                 <Button onClick={() => setIsMqttModalOpen(true)} className="w-full bg-green-600 hover:bg-green-700">
                    <Cloud className="mr-2 h-4 w-4" />
                    Conectar Online (MQTT)
                  </Button>
                <div className="border-t pt-4">
                    <div className="flex items-center justify-center space-x-4 text-sm text-muted-foreground">
                        <div className="flex items-center space-x-1"><div className="w-2 h-2 bg-green-500 rounded-full"></div><span>Tiempo Real</span></div>
                        <div className="flex items-center space-x-1"><div className="w-2 h-2 bg-blue-500 rounded-full"></div><span>Múltiples Sensores</span></div>
                    </div>
                </div>
            </CardContent>
          </Card>
        </div>
      ) : (
        // --- Connected State UI ---
        <div className="min-h-screen bg-gradient-to-br from-slate-50 to-blue-50">
          <header className="bg-white shadow-sm border-b sticky top-0 z-40">
            <div className="max-w-7xl mx-auto px-4 sm:px-6 lg:px-8">
              <div className="flex justify-between items-center h-16">
                <div className="flex items-center space-x-3">
                  <div className="w-10 h-10 bg-gradient-to-br from-blue-500 to-cyan-400 rounded-lg flex items-center justify-center"><Droplets className="w-6 h-6 text-white" /></div>
                  <div><h1 className="text-xl font-bold text-gray-900">AQUADATA 2.0</h1><p className="text-sm text-muted-foreground">Monitor Web</p></div>
                </div>
                <div className="flex items-center space-x-2">
                  <Badge variant={'default'} className={`flex items-center space-x-2 ${mode === 'ble' ? 'bg-blue-600 hover:bg-blue-700' : getMqttStatusBadge()}`}>
                    {mode === 'ble' ? (isBleConnected ? <BluetoothConnected className="w-4 h-4" /> : <Bluetooth className="w-4 h-4" />) : <Cloud className="w-4 h-4" />}
                    <span>{mode === 'ble' ? (isBleConnected ? 'Conectado (BLE)' : 'Desconectado') : `MQTT: ${mqttStatus}`}</span>
                  </Badge>
                  
                  {isMobile ? (
                    <DropdownMenu>
                      <DropdownMenuTrigger asChild>
                        <Button variant="ghost" size="icon">
                          <MoreVertical className="h-5 w-5" />
                        </Button>
                      </DropdownMenuTrigger>
                      <DropdownMenuContent>
                        <DropdownMenuItem onSelect={() => setIsWifiModalOpen(true)} disabled={mode !== 'ble' || !isBleConnected}>
                          <Settings className="mr-2 h-4 w-4" />
                          <span>Ajustes WiFi</span>
                        </DropdownMenuItem>
<<<<<<< HEAD
=======
                         <DropdownMenuLabel>Comandos</DropdownMenuLabel>
                         <DropdownMenuSeparator />
                         <DropdownMenuItem onSelect={() => handleModeCommand('hybrid')} disabled={mode !== 'ble' || !isConnected}>
                           <RadioTower className="mr-2 h-4 w-4" />
                           <span>Modo Híbrido (BLE+MQTT)</span>
                         </DropdownMenuItem>
                         <DropdownMenuItem onSelect={() => handleModeCommand('ble_only')} disabled={mode !== 'ble' || !isConnected}>
                           <Smartphone className="mr-2 h-4 w-4" />
                           <span>Modo solo BLE</span>
                         </DropdownMenuItem>
                         <DropdownMenuItem onSelect={() => handleControlCommand('wifi_disconnect')} disabled={mode !== 'ble' || !isConnected}>
                          <WifiOff className="mr-2 h-4 w-4" />
                          <span>Desconectar WiFi</span>
                        </DropdownMenuItem>
                        <DropdownMenuItem onSelect={() => handleControlCommand('restart')} disabled={mode !== 'ble' || !isConnected}>
                          <Power className="mr-2 h-4 w-4" />
                          <span>Reiniciar Dispositivo</span>
                        </DropdownMenuItem>
>>>>>>> 087550bf
                        <DropdownMenuSeparator />
                        <DropdownMenuItem onSelect={handleDisconnect}>
                          {mode === 'mqtt' ? <CloudOff className="mr-2 h-4 w-4" /> : <BluetoothOff className="mr-2 h-4 w-4" />}
                          <span>{mode === 'mqtt' ? 'Desconectar MQTT' : 'Desconectar'}</span>
                        </DropdownMenuItem>
                      </DropdownMenuContent>
                    </DropdownMenu>
                  ) : (
                    <>
                      <Button onClick={() => setIsWifiModalOpen(true)} variant="outline" size="sm" disabled={mode !== 'ble' || !isBleConnected}>
                          <Settings className="mr-2 h-4 w-4" />
                          Ajustes WiFi
                      </Button>
                       <DropdownMenu>
                        <DropdownMenuTrigger asChild>
                          <Button variant="outline" size="sm" disabled={mode !== 'ble' || !isBleConnected}>
                            Comandos
                            <ChevronDown className="ml-2 h-4 w-4" />
                          </Button>
                        </DropdownMenuTrigger>
                        <DropdownMenuContent>
<<<<<<< HEAD
                           <DropdownMenuItem onSelect={() => handleControlCommand('set_mode', 'hybrid')}>
                              <Layers className="mr-2 h-4 w-4" />
                              <span>Modo Híbrido (BLE+MQTT)</span>
                          </DropdownMenuItem>
                          <DropdownMenuItem onSelect={() => handleControlCommand('set_mode', 'ble_only')}>
                              <Radio className="mr-2 h-4 w-4" />
                              <span>Modo solo BLE</span>
=======
                          <DropdownMenuLabel>Modo de Operación</DropdownMenuLabel>
                          <DropdownMenuSeparator />
                          <DropdownMenuItem onSelect={() => handleModeCommand('hybrid')}>
                            <RadioTower className="mr-2 h-4 w-4" />
                            <span>Activar Modo Híbrido (BLE+MQTT)</span>
                          </DropdownMenuItem>
                          <DropdownMenuItem onSelect={() => handleModeCommand('ble_only')}>
                            <Smartphone className="mr-2 h-4 w-4" />
                            <span>Activar Modo solo BLE</span>
                          </DropdownMenuItem>
                          <DropdownMenuSeparator />
                          <DropdownMenuLabel>Otros Comandos</DropdownMenuLabel>
                          <DropdownMenuSeparator />
                          <DropdownMenuItem onSelect={() => handleControlCommand('wifi_disconnect')}>
                            <WifiOff className="mr-2 h-4 w-4" />
                            <span>Desconectar WiFi</span>
>>>>>>> 087550bf
                          </DropdownMenuItem>
                          <DropdownMenuItem onSelect={() => handleControlCommand('set_mode', 'mqtt_only')}>
                              <Cloud className="mr-2 h-4 w-4" />
                              <span>Modo solo MQTT</span>
                          </DropdownMenuItem>
                        </DropdownMenuContent>
                      </DropdownMenu>
                      <Button onClick={handleDisconnect} variant="destructive" size="sm">
                        {mode === 'mqtt' ? <CloudOff className="mr-2 h-4 w-4" /> : <BluetoothOff className="mr-2 h-4 w-4" />}
                        {mode === 'mqtt' ? 'Desconectar MQTT' : 'Desconectar'}
                      </Button>
                    </>
                  )}
                </div>
              </div>
            </div>
          </header>

          <main className="max-w-7xl mx-auto px-4 sm:px-6 lg:px-8 py-8">
            <Card className={`mb-8 border-l-4 ${getStatusColor(sensorData.status)}`}>
              <CardContent className="p-6">
                <div className="flex flex-wrap items-center justify-between gap-4">
                  <div className="flex items-center space-x-2"><CheckCircle className="w-5 h-5 text-green-500" /><span className="font-semibold">Estado:</span><span className="text-green-600">{sensorData.status || 'N/A'}</span></div>
                  <div className="flex items-center space-x-2"><Activity className="w-5 h-5 text-primary" /><span className="font-semibold">Última lectura:</span><span className="text-primary">{sensorData.timestamp}</span></div>
                  {wifiStatus && (
                    <div className={`flex items-center space-x-2 ${wifiStatus.color}`}>
                      <Wifi className="w-5 h-5" />
                      <span className="font-semibold">{wifiStatus.text}</span>
                    </div>
                  )}
                  <div className="flex items-center space-x-2"><IterationCw className="w-5 h-5 text-primary" /><span className="font-semibold">Ciclo de simulación:</span><span className="text-primary">#{sensorData.simulation_cycle}</span></div>
                </div>
              </CardContent>
            </Card>

            <div className="grid grid-cols-1 md:grid-cols-2 lg:grid-cols-4 gap-6 mb-8">
                <SensorCard icon={<TestTube className="w-5 h-5 text-blue-600" />} title="pH del Agua" value={sensorData.ph} unit="" description="Unidades de pH (6.5-8.5 óptimo)" status={phStatus} />
                <SensorCard icon={<Droplets className="w-5 h-5 text-cyan-600" />} title="Oxígeno Disuelto" value={sensorData.do_conc} unit="mg/L" description=">6.0 óptimo" status={doStatus} />
                <SensorCard icon={<TrendingUp className="w-5 h-5 text-purple-600" />} title="Saturación O₂" value={sensorData.do_sat} unit="%" description="80-120% óptimo" status={satStatus} />
                <SensorCard icon={<Thermometer className="w-5 h-5 text-orange-600" />} title="Temperatura" value={sensorData.temp} unit="°C" description="18-28°C óptimo" status={tempStatus} />
            </div>

            <Card>
              <CardHeader><CardTitle className="flex items-center space-x-2"><TrendingUp className="w-5 h-5" /><span>Estadísticas del Dispositivo</span></CardTitle></CardHeader>
              <CardContent>
                <div className="grid grid-cols-1 sm:grid-cols-2 lg:grid-cols-4 gap-6">
                  <div className="text-center p-4 bg-blue-50 rounded-lg"><div className="text-2xl font-bold text-blue-600">{sensorData.readings_count?.ph ?? 0}</div><div className="text-sm text-muted-foreground mt-1">Lecturas pH exitosas</div></div>
                  <div className="text-center p-4 bg-cyan-50 rounded-lg"><div className="text-2xl font-bold text-cyan-600">{sensorData.readings_count?.do ?? 0}</div><div className="text-sm text-muted-foreground mt-1">Lecturas DO exitosas</div></div>
                  <div className="text-center p-4 bg-red-50 rounded-lg"><div className="text-2xl font-bold text-red-600">{sensorData.errors_count?.ph ?? 0}</div><div className="text-sm text-muted-foreground mt-1">Errores pH</div></div>
                  <div className="text-center p-4 bg-orange-50 rounded-lg"><div className="text-2xl font-bold text-orange-600">{sensorData.errors_count?.do ?? 0}</div><div className="text-sm text-muted-foreground mt-1">Errores DO</div></div>
                </div>
              </CardContent>
            </Card>
          </main>
        </div>
      )}
    </>
  );
}<|MERGE_RESOLUTION|>--- conflicted
+++ resolved
@@ -25,14 +25,11 @@
   MoreVertical,
   ChevronDown,
   Cloud,
-<<<<<<< HEAD
-  Layers,
-  Radio,
-  CloudOff,
-=======
   RadioTower,
   Smartphone,
->>>>>>> 087550bf
+  CloudOff,
+  WifiOff,
+  Power
 } from 'lucide-react';
 import type { SensorData, BleConnectorRef } from './ble-connector';
 import { initialSensorData, BleConnector } from './ble-connector';
@@ -293,12 +290,10 @@
       bleConnectorRef.current?.sendWifiConfig(ssid, psk);
   }
 
-  const handleControlCommand = (command: 'set_mode', mode?: 'hybrid' | 'ble_only' | 'mqtt_only') => {
-    bleConnectorRef.current?.sendControlCommand(command, mode);
+  const handleControlCommand = (command: 'wifi_disconnect' | 'restart') => {
+    bleConnectorRef.current?.sendControlCommand(command);
   }
 
-<<<<<<< HEAD
-=======
   const handleModeCommand = (mode: 'hybrid' | 'ble_only') => {
     bleConnectorRef.current?.sendModeCommand(mode);
     toast({
@@ -306,7 +301,6 @@
         description: `Solicitando cambiar a modo: ${mode}`
     });
   }
->>>>>>> 087550bf
 
   const handleMqttConnect = () => {
     setMode('mqtt');
@@ -394,27 +388,24 @@
                           <Settings className="mr-2 h-4 w-4" />
                           <span>Ajustes WiFi</span>
                         </DropdownMenuItem>
-<<<<<<< HEAD
-=======
                          <DropdownMenuLabel>Comandos</DropdownMenuLabel>
                          <DropdownMenuSeparator />
-                         <DropdownMenuItem onSelect={() => handleModeCommand('hybrid')} disabled={mode !== 'ble' || !isConnected}>
+                         <DropdownMenuItem onSelect={() => handleModeCommand('hybrid')} disabled={mode !== 'ble' || !isBleConnected}>
                            <RadioTower className="mr-2 h-4 w-4" />
                            <span>Modo Híbrido (BLE+MQTT)</span>
                          </DropdownMenuItem>
-                         <DropdownMenuItem onSelect={() => handleModeCommand('ble_only')} disabled={mode !== 'ble' || !isConnected}>
+                         <DropdownMenuItem onSelect={() => handleModeCommand('ble_only')} disabled={mode !== 'ble' || !isBleConnected}>
                            <Smartphone className="mr-2 h-4 w-4" />
                            <span>Modo solo BLE</span>
                          </DropdownMenuItem>
-                         <DropdownMenuItem onSelect={() => handleControlCommand('wifi_disconnect')} disabled={mode !== 'ble' || !isConnected}>
+                         <DropdownMenuItem onSelect={() => handleControlCommand('wifi_disconnect')} disabled={mode !== 'ble' || !isBleConnected}>
                           <WifiOff className="mr-2 h-4 w-4" />
                           <span>Desconectar WiFi</span>
                         </DropdownMenuItem>
-                        <DropdownMenuItem onSelect={() => handleControlCommand('restart')} disabled={mode !== 'ble' || !isConnected}>
+                        <DropdownMenuItem onSelect={() => handleControlCommand('restart')} disabled={mode !== 'ble' || !isBleConnected}>
                           <Power className="mr-2 h-4 w-4" />
                           <span>Reiniciar Dispositivo</span>
                         </DropdownMenuItem>
->>>>>>> 087550bf
                         <DropdownMenuSeparator />
                         <DropdownMenuItem onSelect={handleDisconnect}>
                           {mode === 'mqtt' ? <CloudOff className="mr-2 h-4 w-4" /> : <BluetoothOff className="mr-2 h-4 w-4" />}
@@ -436,15 +427,6 @@
                           </Button>
                         </DropdownMenuTrigger>
                         <DropdownMenuContent>
-<<<<<<< HEAD
-                           <DropdownMenuItem onSelect={() => handleControlCommand('set_mode', 'hybrid')}>
-                              <Layers className="mr-2 h-4 w-4" />
-                              <span>Modo Híbrido (BLE+MQTT)</span>
-                          </DropdownMenuItem>
-                          <DropdownMenuItem onSelect={() => handleControlCommand('set_mode', 'ble_only')}>
-                              <Radio className="mr-2 h-4 w-4" />
-                              <span>Modo solo BLE</span>
-=======
                           <DropdownMenuLabel>Modo de Operación</DropdownMenuLabel>
                           <DropdownMenuSeparator />
                           <DropdownMenuItem onSelect={() => handleModeCommand('hybrid')}>
@@ -461,11 +443,6 @@
                           <DropdownMenuItem onSelect={() => handleControlCommand('wifi_disconnect')}>
                             <WifiOff className="mr-2 h-4 w-4" />
                             <span>Desconectar WiFi</span>
->>>>>>> 087550bf
-                          </DropdownMenuItem>
-                          <DropdownMenuItem onSelect={() => handleControlCommand('set_mode', 'mqtt_only')}>
-                              <Cloud className="mr-2 h-4 w-4" />
-                              <span>Modo solo MQTT</span>
                           </DropdownMenuItem>
                         </DropdownMenuContent>
                       </DropdownMenu>
