--- conflicted
+++ resolved
@@ -1,43 +1,19 @@
-<<<<<<< HEAD
-# main.py - ESP32 con MicroPython - Versión Híbrida y Robusta
-import network
-import uasyncio
-=======
 import time
 import json
 import random
 import bluetooth
-from machine import reset
+from machine import reset, unique_id
 from wifi_manager import WiFiManager
 from ble_uart_peripheral import BLEUART
->>>>>>> 087550bf
 from umqtt.simple import MQTTClient
 import ubinascii
-<<<<<<< HEAD
-import random
-import bluetooth
-from ble_uart_peripheral import BLEUART
-
-# --- CONFIGURACIÓN ---
-# Deja estos vacíos. Se configurarán por BLE.
-WIFI_SSID = ""
-WIFI_PASSWORD = ""
-=======
->>>>>>> 087550bf
 
 # --- CONFIGURACIÓN MQTT ---
 MQTT_BROKER = "broker.hivemq.com"
 MQTT_PORT = 1883
 MQTT_TOPIC = "aquadata/sensor-data"
-CLIENT_ID = f"aquadata-esp32-{ubinascii.hexlify(machine.unique_id()).decode()}"
-
-<<<<<<< HEAD
-# --- ESTADO GLOBAL ---
-wlan = network.WLAN(network.STA_IF)
-mqtt_client = None
-ble_uart = None
-operation_mode = "hybrid"  # 'hybrid', 'ble_only', 'mqtt_only'
-=======
+CLIENT_ID = f"aquadata-esp32-{ubinascii.hexlify(unique_id()).decode()}"
+
 # --- MODO DE OPERACIÓN ---
 # 'hybrid': Envía datos por BLE y MQTT si hay conexión.
 # 'ble_only': Envía datos solo por BLE, no intenta conectar a MQTT.
@@ -56,7 +32,6 @@
     "simulation_cycle": 0,
     "wifi_status": "disconnected"
 }
->>>>>>> 087550bf
 
 simulation_counter = 0
 ble = bluetooth.BLE()
@@ -65,230 +40,15 @@
 command_buffer = ""
 mqtt_client = None
 
-<<<<<<< HEAD
-# --- MANEJO DE COMANDOS BLE ---
-def handle_ble_command(command_str):
-    """Procesar comandos recibidos por BLE."""
-    global operation_mode, WIFI_SSID, WIFI_PASSWORD
-    try:
-        cmd_data = ujson.loads(command_str)
-        cmd_type = cmd_data.get("type", "").lower()
-        print(f"📨 Comando BLE recibido: {cmd_type}")
-
-        response = {"status": "success", "type": f"{cmd_type}_response"}
-
-        if cmd_type == "wifi_config":
-            WIFI_SSID = cmd_data.get("ssid")
-            WIFI_PASSWORD = cmd_data.get("password")
-            response["message"] = f"WiFi credentials updated for SSID: {WIFI_SSID}"
-            print(response["message"])
-            # Forzar reconexión en el siguiente ciclo
-            if wlan.isconnected():
-                wlan.disconnect()
-
-        elif cmd_type == "set_mode":
-            new_mode = cmd_data.get("mode")
-            if new_mode in ["hybrid", "ble_only", "mqtt_only"]:
-                operation_mode = new_mode
-                response["message"] = f"Operation mode set to {operation_mode}"
-            else:
-                response["status"] = "error"
-                response["message"] = f"Invalid mode: {new_mode}"
-            print(response["message"])
-            
-        else:
-            response["status"] = "error"
-            response["message"] = f"Unknown command: {cmd_type}"
-
-        send_ble_response(response)
-
-    except Exception as e:
-        print(f"❌ Error procesando comando BLE: {e}")
-        send_ble_response({"status": "error", "message": str(e)})
-
-def on_ble_rx():
-    """Callback para cuando se reciben datos por BLE."""
-    global ble_uart
-    try:
-        command_str = ble_uart.read().decode().strip()
-        if command_str:
-            handle_ble_command(command_str)
-    except Exception as e:
-        print(f"❌ Error en on_ble_rx: {e}")
-
-def send_ble_response(response_data):
-    """Envía una respuesta JSON por BLE si está conectado."""
-    if ble_uart and ble_uart.is_connected():
-        try:
-            message = ujson.dumps(response_data) + '\n'
-            ble_uart.write(message)
-            print(f"📤 Respuesta BLE enviada: {message.strip()}")
-        except Exception as e:
-            print(f"❌ Error enviando respuesta BLE: {e}")
-
-# --- FUNCIONES DE RED ---
-
-async def connect_to_wifi():
-    """Se conecta a la red WiFi de forma asíncrona y robusta."""
-    if wlan.isconnected() or not WIFI_SSID:
-        return wlan.isconnected()
-        
-    print(f"📡 Conectando a WiFi: {WIFI_SSID}...")
-    wlan.active(True)
-    wlan.connect(WIFI_SSID, WIFI_PASSWORD)
-    
-    max_wait = 20
-    while max_wait > 0:
-        if wlan.isconnected():
-            print(f"✅ WiFi conectado. IP: {wlan.ifconfig()[0]}")
-            return True
-        max_wait -= 1
-        await uasyncio.sleep(1)
-            
-    print("❌ Fallo al conectar a WiFi.")
-    wlan.disconnect()
-    return False
-
-def connect_to_mqtt():
-    """Se conecta al broker MQTT. Devuelve True si es exitoso."""
-    global mqtt_client
-    try:
-        mqtt_client = MQTTClient(CLIENT_ID, MQTT_BROKER, port=MQTT_PORT, keepalive=60)
-        mqtt_client.connect()
-        print(f"✅ MQTT conectado a {MQTT_BROKER}")
-        return True
-    except Exception as e:
-        print(f"❌ Error conectando a MQTT: {e}")
-        mqtt_client = None
-        return False
-
-def is_mqtt_connected():
-    """Verifica si MQTT está conectado intentando un ping."""
-    if mqtt_client is None: return False
-    try:
-        mqtt_client.ping()
-        return True
-    except (OSError, AttributeError):
-        return False
-
-# --- SIMULACIÓN Y LÓGICA DE DATOS ---
-
-def simulate_sensor_data():
-    """Genera datos de sensores simulados."""
-    global simulation_cycle, readings_count, errors_count
-    simulation_cycle += 1
-    
-    # Simulación de valores
-    ph_value = round(random.uniform(6.5, 8.0), 2)
-    do_conc = round(random.uniform(5.0, 9.0), 2)
-    do_sat = round(random.uniform(85.0, 110.0), 1)
-    temp = round(random.uniform(20.0, 26.0), 1)
-
-    # Simulación de errores
-    if random.random() < 0.05:
-        ph_value = None
-        errors_count['ph'] += 1
-    else:
-        readings_count['ph'] += 1
-
-    if random.random() < 0.05:
-        do_conc = None
-        errors_count['do'] += 1
-    else:
-        readings_count['do'] += 1
-    
-    # Determinar estado
-    status = "🟢 All systems normal"
-    if ph_value is None or do_conc is None:
-        status = "🔴 Sensor error detected"
-    elif ph_value < 6.5 or ph_value > 8.5 or do_conc < 6.0:
-        status = "🟡 Warning levels detected"
-
-    return {
-        "ph": ph_value,
-        "do_conc": do_conc,
-        "do_sat": do_sat,
-        "temp": temp,
-        "timestamp": f"{utime.localtime()[3]:02}:{utime.localtime()[4]:02}:{utime.localtime()[5]:02}",
-        "status": status,
-        "readings_count": readings_count.copy(),
-        "errors_count": errors_count.copy(),
-        "simulation_cycle": simulation_cycle,
-        "wifi_status": "connected" if wlan.isconnected() else "disconnected"
-    }
-
-# --- BUCLE PRINCIPAL ---
-
-async def main_loop():
-    """Bucle principal para conectar y publicar datos de forma robusta."""
-    global ble_uart, mqtt_client
-    
-    # Inicializar BLE
-    ble = bluetooth.BLE()
-    ble_uart = BLEUART(ble, name="AQUADATA-2.0")
-    ble_uart.irq(handler=on_ble_rx)
-    print("🔵 BLE UART Inicializado. Anunciando como 'AQUADATA-2.0'")
-
-    print(f"🚀 Iniciando sistema AquaData. Modo inicial: {operation_mode}")
-    
-    while True:
-        try:
-            # --- Gestión de Conexiones ---
-            wifi_should_be_on = operation_mode in ["hybrid", "mqtt_only"]
-            wifi_is_up = wlan.isconnected()
-            
-            if wifi_should_be_on and not wifi_is_up:
-                await connect_to_wifi()
-                wifi_is_up = wlan.isconnected()
-            elif not wifi_should_be_on and wifi_is_up:
-                print("🔌 Desconectando WiFi según el modo de operación.")
-                wlan.disconnect()
-                wifi_is_up = False
-                mqtt_client = None
-
-
-            mqtt_is_up = is_mqtt_connected()
-            if wifi_is_up and wifi_should_be_on and not mqtt_is_up:
-                connect_to_mqtt()
-
-            # --- Recopilación y Envío de Datos ---
-            sensor_data = simulate_sensor_data()
-            message = ujson.dumps(sensor_data)
-            message_with_delimiter = message + '\n'
-
-            # 1. Enviar por Bluetooth
-            if operation_mode in ["hybrid", "ble_only"] and ble_uart.is_connected():
-                try:
-                    ble_uart.write(message_with_delimiter)
-                    print(f"📤 BLE (Ciclo {simulation_cycle}): Datos enviados.")
-                except Exception as e:
-                    print(f"❌ Error enviando por BLE: {e}")
-
-            # 2. Enviar por MQTT
-            if operation_mode in ["hybrid", "mqtt_only"] and wifi_is_up and is_mqtt_connected():
-                try:
-                    mqtt_client.publish(MQTT_TOPIC, message_with_delimiter, retain=False)
-                    print(f"📤 MQTT (Ciclo {simulation_cycle}): Datos publicados.")
-                except Exception as e:
-                    print(f"❌ Error publicando en MQTT: {e}")
-                    mqtt_client = None # Forzar reconexión
-
-        except OSError as e:
-            print(f"‼️ Error de red/OS: {e}. Reiniciando conexiones...")
-            if mqtt_client:
-                try: mqtt_client.disconnect()
-                except: pass
-            mqtt_client = None
-            if wlan.isconnected():
-                wlan.disconnect()
-            await uasyncio.sleep(5)
-=======
 def connect_mqtt():
     """Conecta al broker MQTT si no está conectado."""
     global mqtt_client
     if current_mode == 'ble_only':
         if mqtt_client:
-            mqtt_client.disconnect()
+            try:
+                mqtt_client.disconnect()
+            except Exception:
+                pass
             mqtt_client = None
         return False
 
@@ -365,7 +125,10 @@
                 print(f"✅ Mode changed to: {current_mode}")
                 response = {"type": "mode_change_response", "status": "success", "message": f"Mode set to {current_mode}"}
                 if new_mode == 'ble_only' and mqtt_client:
-                    mqtt_client.disconnect()
+                    try:
+                        mqtt_client.disconnect()
+                    except Exception:
+                        pass
                     mqtt_client = None
                     print("MQTT disconnected due to mode change.")
             else:
@@ -462,7 +225,7 @@
     global mqtt_client
     if current_mode == 'hybrid' and mqtt_client and wifi_manager.is_connected():
         try:
-            mqtt_client.check_msgs()
+            # mqtt_client.check_msgs() # No es necesario en este flujo simple
             json_data = json.dumps(sensor_data) + "\n"
             mqtt_client.publish(MQTT_TOPIC, json_data)
             return True
@@ -523,7 +286,6 @@
                 "simulation_cycle": simulation_counter,
                 "wifi_status": wifi_status_detailed
             })
->>>>>>> 087550bf
             
             sent_ble = send_sensor_data_ble()
             sent_mqtt = send_sensor_data_mqtt()
@@ -537,15 +299,8 @@
         except KeyboardInterrupt:
             break
         except Exception as e:
-<<<<<<< HEAD
-            print(f"‼️ Error fatal en el bucle principal: {e}")
-            await uasyncio.sleep(10)
-        
-        await uasyncio.sleep(PUBLISH_INTERVAL_S)
-=======
             print(f"❌ Main loop error: {e}")
             time.sleep(5)
->>>>>>> 087550bf
 
 if __name__ == "__main__":
     print("=" * 60)
@@ -553,15 +308,6 @@
     print("=" * 60)
     
     try:
-<<<<<<< HEAD
-        uasyncio.run(main_loop())
-    except KeyboardInterrupt:
-        print("\n🛑 Programa detenido.")
-    except Exception as e:
-        print(f"‼️ Error crítico: {e}, reiniciando en 10s...")
-        utime.sleep(10)
-        machine.reset()
-=======
         main_loop()
     except KeyboardInterrupt:
         print(f"\n🛑 AQUADATA 2.0 STOPPED")
@@ -580,5 +326,4 @@
             pass
         print("=" * 60)
         print("Thanks for using AQUADATA 2.0! 👋🌊")
-        print("=" * 60)
->>>>>>> 087550bf
+        print("=" * 60)